import datetime
import json
import os

<<<<<<< HEAD
saved_params_shared = {"model_name", "model_hash", "initial_step", "num_of_dataset_images", "learn_rate", "batch_size", "clip_grad_mode", "clip_grad_value", "data_root", "log_directory", "training_width", "training_height", "steps", "create_image_every", "template_file", "gradient_step", "latent_sampling_method"}
saved_params_ti = {"embedding_name", "num_vectors_per_token", "save_embedding_every", "save_image_with_stored_embedding"}
saved_params_hypernet = {"hypernetwork_name", "layer_structure", "activation_func", "weight_init", "add_layer_norm", "use_dropout", "save_hypernetwork_every"}
=======
saved_params_shared = {
    "batch_size",
    "clip_grad_mode",
    "clip_grad_value",
    "create_image_every",
    "data_root",
    "gradient_step",
    "initial_step",
    "latent_sampling_method",
    "learn_rate",
    "log_directory",
    "model_hash",
    "model_name",
    "num_of_dataset_images",
    "steps",
    "template_file",
    "training_height",
    "training_width",
}
saved_params_ti = {
    "embedding_name",
    "num_vectors_per_token",
    "save_embedding_every",
    "save_image_with_stored_embedding",
}
saved_params_hypernet = {
    "activation_func",
    "add_layer_norm",
    "hypernetwork_name",
    "layer_structure",
    "save_hypernetwork_every",
    "use_dropout",
    "weight_init",
}
>>>>>>> 871b8687
saved_params_all = saved_params_shared | saved_params_ti | saved_params_hypernet
saved_params_previews = {
    "preview_cfg_scale",
    "preview_height",
    "preview_negative_prompt",
    "preview_prompt",
    "preview_sampler_index",
    "preview_seed",
    "preview_steps",
    "preview_width",
}


def save_settings_to_file(log_directory, all_params):
    now = datetime.datetime.now()
    params = {"datetime": now.strftime("%Y-%m-%d %H:%M:%S")}

    keys = saved_params_all
    if all_params.get('preview_from_txt2img'):
        keys = keys | saved_params_previews

    params.update({k: v for k, v in all_params.items() if k in keys})

    filename = f'settings-{now.strftime("%Y-%m-%d-%H-%M-%S")}.json'
    with open(os.path.join(log_directory, filename), "w") as file:
        json.dump(params, file, indent=4)
<|MERGE_RESOLUTION|>--- conflicted
+++ resolved
@@ -1,70 +1,64 @@
-import datetime
-import json
-import os
-
-<<<<<<< HEAD
-saved_params_shared = {"model_name", "model_hash", "initial_step", "num_of_dataset_images", "learn_rate", "batch_size", "clip_grad_mode", "clip_grad_value", "data_root", "log_directory", "training_width", "training_height", "steps", "create_image_every", "template_file", "gradient_step", "latent_sampling_method"}
-saved_params_ti = {"embedding_name", "num_vectors_per_token", "save_embedding_every", "save_image_with_stored_embedding"}
-saved_params_hypernet = {"hypernetwork_name", "layer_structure", "activation_func", "weight_init", "add_layer_norm", "use_dropout", "save_hypernetwork_every"}
-=======
-saved_params_shared = {
-    "batch_size",
-    "clip_grad_mode",
-    "clip_grad_value",
-    "create_image_every",
-    "data_root",
-    "gradient_step",
-    "initial_step",
-    "latent_sampling_method",
-    "learn_rate",
-    "log_directory",
-    "model_hash",
-    "model_name",
-    "num_of_dataset_images",
-    "steps",
-    "template_file",
-    "training_height",
-    "training_width",
-}
-saved_params_ti = {
-    "embedding_name",
-    "num_vectors_per_token",
-    "save_embedding_every",
-    "save_image_with_stored_embedding",
-}
-saved_params_hypernet = {
-    "activation_func",
-    "add_layer_norm",
-    "hypernetwork_name",
-    "layer_structure",
-    "save_hypernetwork_every",
-    "use_dropout",
-    "weight_init",
-}
->>>>>>> 871b8687
-saved_params_all = saved_params_shared | saved_params_ti | saved_params_hypernet
-saved_params_previews = {
-    "preview_cfg_scale",
-    "preview_height",
-    "preview_negative_prompt",
-    "preview_prompt",
-    "preview_sampler_index",
-    "preview_seed",
-    "preview_steps",
-    "preview_width",
-}
-
-
-def save_settings_to_file(log_directory, all_params):
-    now = datetime.datetime.now()
-    params = {"datetime": now.strftime("%Y-%m-%d %H:%M:%S")}
-
-    keys = saved_params_all
-    if all_params.get('preview_from_txt2img'):
-        keys = keys | saved_params_previews
-
-    params.update({k: v for k, v in all_params.items() if k in keys})
-
-    filename = f'settings-{now.strftime("%Y-%m-%d-%H-%M-%S")}.json'
-    with open(os.path.join(log_directory, filename), "w") as file:
-        json.dump(params, file, indent=4)
+import datetime
+import json
+import os
+
+saved_params_shared = {
+    "batch_size",
+    "clip_grad_mode",
+    "clip_grad_value",
+    "create_image_every",
+    "data_root",
+    "gradient_step",
+    "initial_step",
+    "latent_sampling_method",
+    "learn_rate",
+    "log_directory",
+    "model_hash",
+    "model_name",
+    "num_of_dataset_images",
+    "steps",
+    "template_file",
+    "training_height",
+    "training_width",
+}
+saved_params_ti = {
+    "embedding_name",
+    "num_vectors_per_token",
+    "save_embedding_every",
+    "save_image_with_stored_embedding",
+}
+saved_params_hypernet = {
+    "activation_func",
+    "add_layer_norm",
+    "hypernetwork_name",
+    "layer_structure",
+    "save_hypernetwork_every",
+    "use_dropout",
+    "weight_init",
+}
+saved_params_all = saved_params_shared | saved_params_ti | saved_params_hypernet
+saved_params_previews = {
+    "preview_cfg_scale",
+    "preview_height",
+    "preview_negative_prompt",
+    "preview_prompt",
+    "preview_sampler_index",
+    "preview_seed",
+    "preview_steps",
+    "preview_width",
+}
+
+
+def save_settings_to_file(log_directory, all_params):
+    now = datetime.datetime.now()
+    params = {"datetime": now.strftime("%Y-%m-%d %H:%M:%S")}
+
+    keys = saved_params_all
+    if all_params.get('preview_from_txt2img'):
+        keys = keys | saved_params_previews
+
+    params.update({k: v for k, v in all_params.items() if k in keys})
+
+    filename = f'settings-{now.strftime("%Y-%m-%d-%H-%M-%S")}.json'
+    with open(os.path.join(log_directory, filename), "w") as file:
+        json.dump(params, file, indent=4)