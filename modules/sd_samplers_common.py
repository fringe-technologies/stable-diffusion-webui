--- conflicted
+++ resolved
@@ -1,294 +1,293 @@
-import inspect
-from collections import namedtuple, deque
-import numpy as np
-import torch
-from PIL import Image
-from modules import devices, images, sd_vae_approx, sd_samplers, sd_vae_taesd, shared, sd_models
-from modules.shared import opts, state
-import k_diffusion.sampling
-
-SamplerData = namedtuple('SamplerData', ['name', 'constructor', 'aliases', 'options'])
-
-
-def setup_img2img_steps(p, steps=None):
-    if opts.img2img_fix_steps or steps is not None:
-        requested_steps = (steps or p.steps)
-        steps = int(requested_steps / min(p.denoising_strength, 0.999)) if p.denoising_strength > 0 else 0
-        t_enc = requested_steps - 1
-    else:
-        steps = p.steps
-        t_enc = int(min(p.denoising_strength, 0.999) * steps)
-
-    return steps, t_enc
-
-
-approximation_indexes = {"Full": 0, "Approx NN": 1, "Approx cheap": 2, "TAESD": 3}
-
-
-def samples_to_images_tensor(sample, approximation=None, model=None):
-    '''latents -> images [-1, 1]'''
-    if approximation is None:
-        approximation = approximation_indexes.get(opts.show_progress_type, 0)
-
-    if approximation == 2:
-        x_sample = sd_vae_approx.cheap_approximation(sample)
-    elif approximation == 1:
-        x_sample = sd_vae_approx.model()(sample.to(devices.device, devices.dtype)).detach()
-    elif approximation == 3:
-        x_sample = sample * 1.5
-        x_sample = sd_vae_taesd.decoder_model()(x_sample.to(devices.device, devices.dtype)).detach()
-        x_sample = x_sample * 2 - 1
-    else:
-        if model is None:
-            model = shared.sd_model
-        x_sample = model.decode_first_stage(sample.to(model.first_stage_model.dtype))
-
-    return x_sample
-
-
-def single_sample_to_image(sample, approximation=None):
-    x_sample = samples_to_images_tensor(sample.unsqueeze(0), approximation)[0] * 0.5 + 0.5
-
-    x_sample = torch.clamp(x_sample, min=0.0, max=1.0)
-    x_sample = 255. * np.moveaxis(x_sample.cpu().numpy(), 0, 2)
-    x_sample = x_sample.astype(np.uint8)
-
-    return Image.fromarray(x_sample)
-
-
-def decode_first_stage(model, x):
-    x = x.to(devices.dtype_vae)
-    approx_index = approximation_indexes.get(opts.sd_vae_decode_method, 0)
-    return samples_to_images_tensor(x, approx_index, model)
-
-
-def sample_to_image(samples, index=0, approximation=None):
-    return single_sample_to_image(samples[index], approximation)
-
-
-def samples_to_image_grid(samples, approximation=None):
-    return images.image_grid([single_sample_to_image(sample, approximation) for sample in samples])
-
-
-def images_tensor_to_samples(image, approximation=None, model=None):
-    '''image[0, 1] -> latent'''
-    if approximation is None:
-        approximation = approximation_indexes.get(opts.sd_vae_encode_method, 0)
-
-    if approximation == 3:
-        image = image.to(devices.device, devices.dtype)
-        x_latent = sd_vae_taesd.encoder_model()(image)
-    else:
-        if model is None:
-            model = shared.sd_model
-        image = image.to(shared.device, dtype=devices.dtype_vae)
-        image = image * 2 - 1
-        x_latent = model.get_first_stage_encoding(model.encode_first_stage(image))
-
-    return x_latent
-
-
-def store_latent(decoded):
-    state.current_latent = decoded
-
-    if opts.live_previews_enable and opts.show_progress_every_n_steps > 0 and shared.state.sampling_step % opts.show_progress_every_n_steps == 0:
-        if not shared.parallel_processing_allowed:
-            shared.state.assign_current_image(sample_to_image(decoded))
-
-
-def is_sampler_using_eta_noise_seed_delta(p):
-    """returns whether sampler from config will use eta noise seed delta for image creation"""
-
-    sampler_config = sd_samplers.find_sampler_config(p.sampler_name)
-
-    eta = p.eta
-
-    if eta is None and p.sampler is not None:
-        eta = p.sampler.eta
-
-    if eta is None and sampler_config is not None:
-        eta = 0 if sampler_config.options.get("default_eta_is_0", False) else 1.0
-
-    if eta == 0:
-        return False
-
-    return sampler_config.options.get("uses_ensd", False)
-
-
-class InterruptedException(BaseException):
-    pass
-
-
-def replace_torchsde_browinan():
-    import torchsde._brownian.brownian_interval
-
-    def torchsde_randn(size, dtype, device, seed):
-        return devices.randn_local(seed, size).to(device=device, dtype=dtype)
-
-    torchsde._brownian.brownian_interval._randn = torchsde_randn
-
-
-replace_torchsde_browinan()
-
-
-<<<<<<< HEAD
-def apply_refiner(sampler):
-    completed_ratio = sampler.step / sampler.steps
-
-    if completed_ratio <= shared.opts.sd_refiner_switch_at:
-        return False
-
-    if shared.sd_model.sd_checkpoint_info.title == shared.opts.sd_refiner_checkpoint:
-        return False
-
-    refiner_checkpoint_info = sd_models.get_closet_checkpoint_match(shared.opts.sd_refiner_checkpoint)
-    if refiner_checkpoint_info is None:
-        raise Exception(f'Could not find checkpoint with name {shared.opts.sd_refiner_checkpoint}')
-
-    sampler.p.extra_generation_params['Refiner'] = refiner_checkpoint_info.short_title
-    sampler.p.extra_generation_params['Refiner switch at'] = shared.opts.sd_refiner_switch_at
-
-    with sd_models.SkipWritingToConfig():
-        sd_models.reload_model_weights(info=refiner_checkpoint_info)
-
-    devices.torch_gc()
-    sampler.p.setup_conds()
-    sampler.update_inner_model()
-
-    return True
-=======
-class TorchHijack:
-    def __init__(self, sampler_noises):
-        # Using a deque to efficiently receive the sampler_noises in the same order as the previous index-based
-        # implementation.
-        self.sampler_noises = deque(sampler_noises)
-
-    def __getattr__(self, item):
-        if item == 'randn_like':
-            return self.randn_like
-
-        if hasattr(torch, item):
-            return getattr(torch, item)
-
-        raise AttributeError(f"'{type(self).__name__}' object has no attribute '{item}'")
-
-    def randn_like(self, x):
-        if self.sampler_noises:
-            noise = self.sampler_noises.popleft()
-            if noise.shape == x.shape:
-                return noise
-
-        return devices.randn_like(x)
-
-
-class Sampler:
-    def __init__(self, funcname):
-        self.funcname = funcname
-        self.func = funcname
-        self.extra_params = []
-        self.sampler_noises = None
-        self.stop_at = None
-        self.eta = None
-        self.config = None  # set by the function calling the constructor
-        self.last_latent = None
-        self.s_min_uncond = None
-        self.s_churn = 0.0
-        self.s_tmin = 0.0
-        self.s_tmax = float('inf')
-        self.s_noise = 1.0
-
-        self.eta_option_field = 'eta_ancestral'
-        self.eta_infotext_field = 'Eta'
-
-        self.conditioning_key = shared.sd_model.model.conditioning_key
-
-        self.model_wrap = None
-        self.model_wrap_cfg = None
-
-    def callback_state(self, d):
-        step = d['i']
-
-        if self.stop_at is not None and step > self.stop_at:
-            raise InterruptedException
-
-        state.sampling_step = step
-        shared.total_tqdm.update()
-
-    def launch_sampling(self, steps, func):
-        state.sampling_steps = steps
-        state.sampling_step = 0
-
-        try:
-            return func()
-        except RecursionError:
-            print(
-                'Encountered RecursionError during sampling, returning last latent. '
-                'rho >5 with a polyexponential scheduler may cause this error. '
-                'You should try to use a smaller rho value instead.'
-            )
-            return self.last_latent
-        except InterruptedException:
-            return self.last_latent
-
-    def number_of_needed_noises(self, p):
-        return p.steps
-
-    def initialize(self, p) -> dict:
-        self.model_wrap_cfg.mask = p.mask if hasattr(p, 'mask') else None
-        self.model_wrap_cfg.nmask = p.nmask if hasattr(p, 'nmask') else None
-        self.model_wrap_cfg.step = 0
-        self.model_wrap_cfg.image_cfg_scale = getattr(p, 'image_cfg_scale', None)
-        self.eta = p.eta if p.eta is not None else getattr(opts, self.eta_option_field, 0.0)
-        self.s_min_uncond = getattr(p, 's_min_uncond', 0.0)
-
-        k_diffusion.sampling.torch = TorchHijack(self.sampler_noises if self.sampler_noises is not None else [])
-
-        extra_params_kwargs = {}
-        for param_name in self.extra_params:
-            if hasattr(p, param_name) and param_name in inspect.signature(self.func).parameters:
-                extra_params_kwargs[param_name] = getattr(p, param_name)
-
-        if 'eta' in inspect.signature(self.func).parameters:
-            if self.eta != 1.0:
-                p.extra_generation_params[self.eta_infotext_field] = self.eta
-
-            extra_params_kwargs['eta'] = self.eta
-
-        if len(self.extra_params) > 0:
-            s_churn = getattr(opts, 's_churn', p.s_churn)
-            s_tmin = getattr(opts, 's_tmin', p.s_tmin)
-            s_tmax = getattr(opts, 's_tmax', p.s_tmax) or self.s_tmax # 0 = inf
-            s_noise = getattr(opts, 's_noise', p.s_noise)
-
-            if s_churn != self.s_churn:
-                extra_params_kwargs['s_churn'] = s_churn
-                p.s_churn = s_churn
-                p.extra_generation_params['Sigma churn'] = s_churn
-            if s_tmin != self.s_tmin:
-                extra_params_kwargs['s_tmin'] = s_tmin
-                p.s_tmin = s_tmin
-                p.extra_generation_params['Sigma tmin'] = s_tmin
-            if s_tmax != self.s_tmax:
-                extra_params_kwargs['s_tmax'] = s_tmax
-                p.s_tmax = s_tmax
-                p.extra_generation_params['Sigma tmax'] = s_tmax
-            if s_noise != self.s_noise:
-                extra_params_kwargs['s_noise'] = s_noise
-                p.s_noise = s_noise
-                p.extra_generation_params['Sigma noise'] = s_noise
-
-        return extra_params_kwargs
-
-    def create_noise_sampler(self, x, sigmas, p):
-        """For DPM++ SDE: manually create noise sampler to enable deterministic results across different batch sizes"""
-        if shared.opts.no_dpmpp_sde_batch_determinism:
-            return None
-
-        from k_diffusion.sampling import BrownianTreeNoiseSampler
-        sigma_min, sigma_max = sigmas[sigmas > 0].min(), sigmas.max()
-        current_iter_seeds = p.all_seeds[p.iteration * p.batch_size:(p.iteration + 1) * p.batch_size]
-        return BrownianTreeNoiseSampler(x, sigma_min, sigma_max, seed=current_iter_seeds)
-
->>>>>>> 70c63c12
-
-
+import inspect
+from collections import namedtuple, deque
+import numpy as np
+import torch
+from PIL import Image
+from modules import devices, images, sd_vae_approx, sd_samplers, sd_vae_taesd, shared, sd_models
+from modules.shared import opts, state
+import k_diffusion.sampling
+
+SamplerData = namedtuple('SamplerData', ['name', 'constructor', 'aliases', 'options'])
+
+
+def setup_img2img_steps(p, steps=None):
+    if opts.img2img_fix_steps or steps is not None:
+        requested_steps = (steps or p.steps)
+        steps = int(requested_steps / min(p.denoising_strength, 0.999)) if p.denoising_strength > 0 else 0
+        t_enc = requested_steps - 1
+    else:
+        steps = p.steps
+        t_enc = int(min(p.denoising_strength, 0.999) * steps)
+
+    return steps, t_enc
+
+
+approximation_indexes = {"Full": 0, "Approx NN": 1, "Approx cheap": 2, "TAESD": 3}
+
+
+def samples_to_images_tensor(sample, approximation=None, model=None):
+    '''latents -> images [-1, 1]'''
+    if approximation is None:
+        approximation = approximation_indexes.get(opts.show_progress_type, 0)
+
+    if approximation == 2:
+        x_sample = sd_vae_approx.cheap_approximation(sample)
+    elif approximation == 1:
+        x_sample = sd_vae_approx.model()(sample.to(devices.device, devices.dtype)).detach()
+    elif approximation == 3:
+        x_sample = sample * 1.5
+        x_sample = sd_vae_taesd.decoder_model()(x_sample.to(devices.device, devices.dtype)).detach()
+        x_sample = x_sample * 2 - 1
+    else:
+        if model is None:
+            model = shared.sd_model
+        x_sample = model.decode_first_stage(sample.to(model.first_stage_model.dtype))
+
+    return x_sample
+
+
+def single_sample_to_image(sample, approximation=None):
+    x_sample = samples_to_images_tensor(sample.unsqueeze(0), approximation)[0] * 0.5 + 0.5
+
+    x_sample = torch.clamp(x_sample, min=0.0, max=1.0)
+    x_sample = 255. * np.moveaxis(x_sample.cpu().numpy(), 0, 2)
+    x_sample = x_sample.astype(np.uint8)
+
+    return Image.fromarray(x_sample)
+
+
+def decode_first_stage(model, x):
+    x = x.to(devices.dtype_vae)
+    approx_index = approximation_indexes.get(opts.sd_vae_decode_method, 0)
+    return samples_to_images_tensor(x, approx_index, model)
+
+
+def sample_to_image(samples, index=0, approximation=None):
+    return single_sample_to_image(samples[index], approximation)
+
+
+def samples_to_image_grid(samples, approximation=None):
+    return images.image_grid([single_sample_to_image(sample, approximation) for sample in samples])
+
+
+def images_tensor_to_samples(image, approximation=None, model=None):
+    '''image[0, 1] -> latent'''
+    if approximation is None:
+        approximation = approximation_indexes.get(opts.sd_vae_encode_method, 0)
+
+    if approximation == 3:
+        image = image.to(devices.device, devices.dtype)
+        x_latent = sd_vae_taesd.encoder_model()(image)
+    else:
+        if model is None:
+            model = shared.sd_model
+        image = image.to(shared.device, dtype=devices.dtype_vae)
+        image = image * 2 - 1
+        x_latent = model.get_first_stage_encoding(model.encode_first_stage(image))
+
+    return x_latent
+
+
+def store_latent(decoded):
+    state.current_latent = decoded
+
+    if opts.live_previews_enable and opts.show_progress_every_n_steps > 0 and shared.state.sampling_step % opts.show_progress_every_n_steps == 0:
+        if not shared.parallel_processing_allowed:
+            shared.state.assign_current_image(sample_to_image(decoded))
+
+
+def is_sampler_using_eta_noise_seed_delta(p):
+    """returns whether sampler from config will use eta noise seed delta for image creation"""
+
+    sampler_config = sd_samplers.find_sampler_config(p.sampler_name)
+
+    eta = p.eta
+
+    if eta is None and p.sampler is not None:
+        eta = p.sampler.eta
+
+    if eta is None and sampler_config is not None:
+        eta = 0 if sampler_config.options.get("default_eta_is_0", False) else 1.0
+
+    if eta == 0:
+        return False
+
+    return sampler_config.options.get("uses_ensd", False)
+
+
+class InterruptedException(BaseException):
+    pass
+
+
+def replace_torchsde_browinan():
+    import torchsde._brownian.brownian_interval
+
+    def torchsde_randn(size, dtype, device, seed):
+        return devices.randn_local(seed, size).to(device=device, dtype=dtype)
+
+    torchsde._brownian.brownian_interval._randn = torchsde_randn
+
+
+replace_torchsde_browinan()
+
+
+def apply_refiner(sampler):
+    completed_ratio = sampler.step / sampler.steps
+
+    if completed_ratio <= shared.opts.sd_refiner_switch_at:
+        return False
+
+    if shared.sd_model.sd_checkpoint_info.title == shared.opts.sd_refiner_checkpoint:
+        return False
+
+    refiner_checkpoint_info = sd_models.get_closet_checkpoint_match(shared.opts.sd_refiner_checkpoint)
+    if refiner_checkpoint_info is None:
+        raise Exception(f'Could not find checkpoint with name {shared.opts.sd_refiner_checkpoint}')
+
+    sampler.p.extra_generation_params['Refiner'] = refiner_checkpoint_info.short_title
+    sampler.p.extra_generation_params['Refiner switch at'] = shared.opts.sd_refiner_switch_at
+
+    with sd_models.SkipWritingToConfig():
+        sd_models.reload_model_weights(info=refiner_checkpoint_info)
+
+    devices.torch_gc()
+    sampler.p.setup_conds()
+    sampler.update_inner_model()
+
+    return True
+
+
+class TorchHijack:
+    def __init__(self, sampler_noises):
+        # Using a deque to efficiently receive the sampler_noises in the same order as the previous index-based
+        # implementation.
+        self.sampler_noises = deque(sampler_noises)
+
+    def __getattr__(self, item):
+        if item == 'randn_like':
+            return self.randn_like
+
+        if hasattr(torch, item):
+            return getattr(torch, item)
+
+        raise AttributeError(f"'{type(self).__name__}' object has no attribute '{item}'")
+
+    def randn_like(self, x):
+        if self.sampler_noises:
+            noise = self.sampler_noises.popleft()
+            if noise.shape == x.shape:
+                return noise
+
+        return devices.randn_like(x)
+
+
+class Sampler:
+    def __init__(self, funcname):
+        self.funcname = funcname
+        self.func = funcname
+        self.extra_params = []
+        self.sampler_noises = None
+        self.stop_at = None
+        self.eta = None
+        self.config = None  # set by the function calling the constructor
+        self.last_latent = None
+        self.s_min_uncond = None
+        self.s_churn = 0.0
+        self.s_tmin = 0.0
+        self.s_tmax = float('inf')
+        self.s_noise = 1.0
+
+        self.eta_option_field = 'eta_ancestral'
+        self.eta_infotext_field = 'Eta'
+
+        self.conditioning_key = shared.sd_model.model.conditioning_key
+
+        self.model_wrap = None
+        self.model_wrap_cfg = None
+
+    def callback_state(self, d):
+        step = d['i']
+
+        if self.stop_at is not None and step > self.stop_at:
+            raise InterruptedException
+
+        state.sampling_step = step
+        shared.total_tqdm.update()
+
+    def launch_sampling(self, steps, func):
+        state.sampling_steps = steps
+        state.sampling_step = 0
+
+        try:
+            return func()
+        except RecursionError:
+            print(
+                'Encountered RecursionError during sampling, returning last latent. '
+                'rho >5 with a polyexponential scheduler may cause this error. '
+                'You should try to use a smaller rho value instead.'
+            )
+            return self.last_latent
+        except InterruptedException:
+            return self.last_latent
+
+    def number_of_needed_noises(self, p):
+        return p.steps
+
+    def initialize(self, p) -> dict:
+        self.model_wrap_cfg.mask = p.mask if hasattr(p, 'mask') else None
+        self.model_wrap_cfg.nmask = p.nmask if hasattr(p, 'nmask') else None
+        self.model_wrap_cfg.step = 0
+        self.model_wrap_cfg.image_cfg_scale = getattr(p, 'image_cfg_scale', None)
+        self.eta = p.eta if p.eta is not None else getattr(opts, self.eta_option_field, 0.0)
+        self.s_min_uncond = getattr(p, 's_min_uncond', 0.0)
+
+        k_diffusion.sampling.torch = TorchHijack(self.sampler_noises if self.sampler_noises is not None else [])
+
+        extra_params_kwargs = {}
+        for param_name in self.extra_params:
+            if hasattr(p, param_name) and param_name in inspect.signature(self.func).parameters:
+                extra_params_kwargs[param_name] = getattr(p, param_name)
+
+        if 'eta' in inspect.signature(self.func).parameters:
+            if self.eta != 1.0:
+                p.extra_generation_params[self.eta_infotext_field] = self.eta
+
+            extra_params_kwargs['eta'] = self.eta
+
+        if len(self.extra_params) > 0:
+            s_churn = getattr(opts, 's_churn', p.s_churn)
+            s_tmin = getattr(opts, 's_tmin', p.s_tmin)
+            s_tmax = getattr(opts, 's_tmax', p.s_tmax) or self.s_tmax # 0 = inf
+            s_noise = getattr(opts, 's_noise', p.s_noise)
+
+            if s_churn != self.s_churn:
+                extra_params_kwargs['s_churn'] = s_churn
+                p.s_churn = s_churn
+                p.extra_generation_params['Sigma churn'] = s_churn
+            if s_tmin != self.s_tmin:
+                extra_params_kwargs['s_tmin'] = s_tmin
+                p.s_tmin = s_tmin
+                p.extra_generation_params['Sigma tmin'] = s_tmin
+            if s_tmax != self.s_tmax:
+                extra_params_kwargs['s_tmax'] = s_tmax
+                p.s_tmax = s_tmax
+                p.extra_generation_params['Sigma tmax'] = s_tmax
+            if s_noise != self.s_noise:
+                extra_params_kwargs['s_noise'] = s_noise
+                p.s_noise = s_noise
+                p.extra_generation_params['Sigma noise'] = s_noise
+
+        return extra_params_kwargs
+
+    def create_noise_sampler(self, x, sigmas, p):
+        """For DPM++ SDE: manually create noise sampler to enable deterministic results across different batch sizes"""
+        if shared.opts.no_dpmpp_sde_batch_determinism:
+            return None
+
+        from k_diffusion.sampling import BrownianTreeNoiseSampler
+        sigma_min, sigma_max = sigmas[sigmas > 0].min(), sigmas.max()
+        current_iter_seeds = p.all_seeds[p.iteration * p.batch_size:(p.iteration + 1) * p.batch_size]
+        return BrownianTreeNoiseSampler(x, sigma_min, sigma_max, seed=current_iter_seeds)
+
+
+